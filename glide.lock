--- conflicted
+++ resolved
@@ -1,10 +1,5 @@
-<<<<<<< HEAD
-hash: 3e342689749bbd18fc964d9c36efec62931ae5961109195bcd53519f5ac9296c
-updated: 2017-08-15T15:48:42.18549474-04:00
-=======
-hash: 0c2afdc4f6ba2b1f1b661326742565cf29aef6593cc9859728f8cd199e4888c7
-updated: 2017-09-05T10:20:54.141140044-04:00
->>>>>>> e19bc7aa
+hash: c208328e9cc17f460245c18c97f53d1b0349c3ac81543f1a45fe295382054d48
+updated: 2017-09-05T16:21:12.400276859-04:00
 imports:
 - name: github.com/apache/thrift
   version: 53dd39833a08ce33582e5ff31fa18bb4735d6731
@@ -26,7 +21,7 @@
   - auth/authpb
   - client
   - clientv3
-<<<<<<< HEAD
+  - clientv3/concurrency
   - compactor
   - discovery
   - embed
@@ -36,10 +31,6 @@
   - etcdserver/api/v2http
   - etcdserver/api/v2http/httptypes
   - etcdserver/api/v3rpc
-=======
-  - clientv3/concurrency
-  - embed
->>>>>>> e19bc7aa
   - etcdserver/api/v3rpc/rpctypes
   - etcdserver/auth
   - etcdserver/etcdserverpb
@@ -142,26 +133,14 @@
   - gen
   - prop
 - name: github.com/m3db/m3cluster
-<<<<<<< HEAD
-  version: 73f7742b6c639865a27da64cf719f15e5ceed0cd
-=======
   version: 296a3aed74ef56ee64bf08ead9b358056aa2fb14
->>>>>>> e19bc7aa
   subpackages:
   - client
   - client/etcd
   - etcd/watchmanager
-<<<<<<< HEAD
-  - generated/proto/metadata
-  - generated/proto/placement
-  - integration/etcd
-  - kv
-  - kv/etcd
-  - kv/util/runtime
-  - proto/util
-=======
   - generated/proto/metadatapb
   - generated/proto/placementpb
+  - integration/etcd
   - kv
   - kv/etcd
   - kv/util/runtime
@@ -170,7 +149,6 @@
   - placement/selector
   - placement/service
   - placement/storage
->>>>>>> e19bc7aa
   - services
   - services/client/etcd
   - services/heartbeat/etcd
@@ -179,11 +157,7 @@
   - services/leader/election
   - shard
 - name: github.com/m3db/m3em
-<<<<<<< HEAD
-  version: f89beabde940cd31ca77c700a8ecc3fee8e2d3a9
-=======
   version: f011c9da127dc8f7dd132c3d8c59814e96e6971f
->>>>>>> e19bc7aa
   subpackages:
   - build
   - checksum
@@ -298,6 +272,8 @@
   version: 07dd2e8dfe18522e9c447ba95f2fe95262f63bb2
 - name: golang.org/x/crypto
   version: 1351f936d976c60a0a48d728281922cf63eafb8d
+  repo: https://github.com/golang/crypto
+  vcs: git
   subpackages:
   - bcrypt
   - blowfish
@@ -318,6 +294,8 @@
   - trace
 - name: golang.org/x/sys
   version: d4feaf1a7e61e1d9e79e6c4e76c6349e9cab0a03
+  repo: https://github.com/golang/sys
+  vcs: git
   subpackages:
   - unix
 - name: google.golang.org/appengine
