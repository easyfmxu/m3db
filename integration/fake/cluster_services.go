--- conflicted
+++ resolved
@@ -105,19 +105,11 @@
 	return c.txnStore, nil
 }
 
-<<<<<<< HEAD
-func (c *m3ClusterClient) Store(ns string) (kv.Store, error) {
-	return c.kvStore, nil
-}
-
-func (c *m3ClusterClient) TxnStore(ns string) (kv.TxnStore, error) {
-=======
 func (c *m3ClusterClient) Store(namespace string) (kv.Store, error) {
 	return c.kvStore, nil
 }
 
 func (c *m3ClusterClient) TxnStore(namespace string) (kv.TxnStore, error) {
->>>>>>> e19bc7aa
 	return c.txnStore, nil
 }
 
@@ -255,30 +247,6 @@
 	return s.markedAvailable
 }
 func (s *m3ClusterPlacementService) BuildInitialPlacement(
-<<<<<<< HEAD
-	instances []services.PlacementInstance, numShards int, rf int,
-) (services.Placement, error) {
-	return nil, fmt.Errorf("not implemented")
-}
-func (s *m3ClusterPlacementService) AddReplica() (
-	services.Placement, error,
-) {
-	return nil, fmt.Errorf("not implemented")
-}
-func (s *m3ClusterPlacementService) AddInstance(
-	candidates []services.PlacementInstance,
-) (services.Placement, services.PlacementInstance, error) {
-	return nil, nil, fmt.Errorf("not implemented")
-}
-func (s *m3ClusterPlacementService) RemoveInstance(
-	leavingInstanceID string,
-) (services.Placement, error) {
-	return nil, fmt.Errorf("not implemented")
-}
-func (s *m3ClusterPlacementService) ReplaceInstance(
-	leavingInstanceID string, candidates []services.PlacementInstance,
-) (services.Placement, []services.PlacementInstance, error) {
-=======
 	instances []placement.Instance, numShards int, rf int,
 ) (placement.Placement, error) {
 	return nil, fmt.Errorf("not implemented")
@@ -301,7 +269,6 @@
 func (s *m3ClusterPlacementService) ReplaceInstances(
 	leavingInstanceIDs []string, candidates []placement.Instance,
 ) (placement.Placement, []placement.Instance, error) {
->>>>>>> e19bc7aa
 	return nil, nil, fmt.Errorf("not implemented")
 }
 func (s *m3ClusterPlacementService) MarkShardAvailable(
@@ -316,14 +283,6 @@
 	return fmt.Errorf("not implemented")
 }
 func (s *m3ClusterPlacementService) Placement() (
-<<<<<<< HEAD
-	services.Placement, int, error,
-) {
-	return nil, 0, fmt.Errorf("not implemented")
-}
-func (s *m3ClusterPlacementService) SetPlacement(
-	p services.Placement,
-=======
 	placement.Placement, int, error,
 ) {
 	return nil, 0, fmt.Errorf("not implemented")
@@ -341,7 +300,6 @@
 func (s *m3ClusterPlacementService) CheckAndSet(
 	p placement.Placement,
 	v int,
->>>>>>> e19bc7aa
 ) error {
 	return fmt.Errorf("not implemented")
 }
